--- conflicted
+++ resolved
@@ -33,42 +33,30 @@
         device = torch.device("cpu")
     print(f"Using device: {device}")
 
-<<<<<<< HEAD
-    max_epochs = 70
+    max_epochs = 50
     batch_size = 32
-=======
-    max_epochs = 10
-    batch_size = 128
->>>>>>> bc0b4f02
     n_samples = 16
     
-    init_seqlen = 12
-    max_seqlen = 48
-    min_seqlen =  36
-    
+    init_seqlen = 36
+    max_seqlen = 96
+    min_seqlen = 36
+
     dataset_name = "us_continent_2024" # "ct_dma", "us_continent", "us_eastcoast", "us_westcoast"
 
     if dataset_name == "us_continent_2024": #==============================
 
         # When mode == "grad" or "pos_grad", sog and cog are actually dlat and
         # dlon
-<<<<<<< HEAD
         lat_size = 8000 #250 for Danish data
         lon_size = 20000  #270 for Danish data
         sog_size = 60 #30
-        cog_size = 180 #72
-=======
-        lat_size = 200 #250 for Danish data
-        lon_size = 5000  #270 for Danish data
-        sog_size = 30 #30
-        cog_size = 72 #72
->>>>>>> bc0b4f02
+        cog_size = 360 #72
 
         
-        n_lat_embd = 128
-        n_lon_embd = 128
-        n_sog_embd = 64
-        n_cog_embd = 64
+        n_lat_embd = 256
+        n_lon_embd = 256
+        n_sog_embd = 128
+        n_cog_embd = 128
     
         lat_min = 20 #55.5
         lat_max = 60    #58.0
@@ -96,7 +84,7 @@
     
     # Data flags
     #===================================================
-    datadir = os.path.join(os.getcwd(), "data", "US_data", "cleaned_data")
+    datadir = os.path.join(os.getcwd(), "data", "US_data", "cleaned_data", "traisformer_training_data")
     trainset_name = os.path.join(datadir, f"{dataset_name}_train_track.pkl")
     validset_name = os.path.join(datadir, f"{dataset_name}_valid_track.pkl")
     testset_name = os.path.join(datadir, f"{dataset_name}_test_track.pkl")
@@ -104,8 +92,8 @@
 
     # model parameters
     #===================================================
-    n_head = 4
-    n_layer = 6
+    n_head = 8
+    n_layer = 8
     full_size = lat_size + lon_size + sog_size + cog_size
     n_embd = n_lat_embd + n_lon_embd + n_sog_embd + n_cog_embd
     # base GPT config, params common to all GPT versions
@@ -115,7 +103,7 @@
     
     # optimization parameters
     #===================================================
-    learning_rate = 6e-4 # 6e-4
+    learning_rate = 6e-4 # default6e-4
     betas = (0.9, 0.95)
     grad_norm_clip = 1.0
     weight_decay = 0.1 # only applied on matmul weights
